[project]
name = "kreuzberg"
version = "1.7.0"
description = "A text extraction library supporting PDFs, images, office documents and more"
readme = "README.md"
keywords = [
  "document-processing",
  "image-to-text",
  "ocr",
  "pandoc",
  "pdf-extraction",
  "rag",
  "tesseract",
  "text-extraction",
  "text-processing",
]
license = { text = "MIT" }
authors = [ { name = "Na'aman Hirschfeld", email = "nhirschfed@gmail.com" } ]
requires-python = ">=3.9"
classifiers = [
  "Development Status :: 4 - Beta",
  "Intended Audience :: Developers",
  "License :: OSI Approved :: MIT License",
  "Operating System :: OS Independent",
  "Programming Language :: Python :: 3 :: Only",
  "Programming Language :: Python :: 3.9",
  "Programming Language :: Python :: 3.10",
  "Programming Language :: Python :: 3.11",
  "Programming Language :: Python :: 3.12",
  "Programming Language :: Python :: 3.13",
  "Topic :: Scientific/Engineering :: Artificial Intelligence",
  "Topic :: Software Development :: Libraries :: Python Modules",
  "Topic :: Text Processing :: General",
  "Topic :: Utilities",
  "Typing :: Typed",
]

dependencies = [
  "anyio>=4.8.0",
  "charset-normalizer>=3.4.1",
  "exceptiongroup>=1.2.2; python_version<'3.11'",
  "html-to-markdown>=1.2.0",
  "pypdfium2>=4.30.1",
  "python-calamine>=0.3.1",
  "python-pptx>=1.0.2",
<<<<<<< HEAD
  "typing-extensions>=4.12.2; python_version<'3.11'",
=======
  "typing-extensions>=4.12.2",
  "xlsx2csv>=0.8.4",
>>>>>>> 8629576a
]
urls.homepage = "https://github.com/Goldziher/kreuzberg"

[dependency-groups]
dev = [
  "covdefaults>=2.3.0",
  "mypy>=1.15.0",
  "pre-commit>=4.1.0",
  "pytest>=8.3.4",
  "pytest-asyncio>=0.25.3",
  "pytest-cov>=6.0.0",
  "pytest-mock>=3.14.0",
  "pytest-timeout>=2.3.1",
  "python-dotenv>=1.0.1",
  "ruff>=0.9.6",
]

[tool.setuptools.packages.find]
include = [ "kreuzberg" ]

[tool.setuptools.package-data]
kreuzberg = [ "py.typed" ]

[tool.ruff]
target-version = "py39"
line-length = 120
src = [ "kreuzberg", "tests" ]

format.docstring-code-line-length = 120
format.docstring-code-format = true
lint.select = [ "ALL" ]
lint.ignore = [
  "ANN401",   # Dynamically typed ANY
  "ASYNC110", # Use Event instead of sleep in async loop
  "C901",     # Cognitive Complexity
  "COM812",   # Conflicts with formatter
  "D100",     # Missing docstring in public module
  "D104",     # Missing docstring in public package
  "D107",     # Missing docstring in __init__
  "D205",     # 1 blank line required between summary line and description
  "E501",     # Line too long, handled by ruff format
  "EM",       # Exception messages,
  "FBT",      # Boolean-typed positional argument in function definition
  "FIX",      # We allow todo and fixme comments
  "ISC001",   # Conflicts with formatter
  "PD011",    # Creates false positives
  "PGH003",   # Required specific mypy ignores
  "PLR0911",  # Pylint too many return statements
  "PLR0912",  # Pylint too many branches
  "PLR2004",  # Magic variables, we allow them
  "S104",     # Disallows using '0.0.0.0' as a host
  "TD",       # We allow todo and fixme comments
  "TRY",      # Try except block, rules are too strict
]
lint.per-file-ignores."tests/**/*.*" = [
  "ARG001",
  "D",
  "N815",
  "PT006",
  "PT007",
  "PT013",
  "RUF012",
  "S",
]
lint.isort.known-first-party = [ "kreuzberg", "tests" ]
lint.pydocstyle.convention = "google"

[tool.pyproject-fmt]
keep_full_version = true
max_supported_python = "3.13"

[tool.pytest.ini_options]
asyncio_mode = "auto"
asyncio_default_fixture_loop_scope = "session"

[tool.coverage.run]
omit = [ "tests/*", "scripts/*" ]
plugins = [ "covdefaults" ]
source = [ "kreuzberg" ]

[tool.coverage.report]
exclude_lines = [ 'if TYPE_CHECKING:', "except ImportError:" ]
fail_under = 90

[tool.mypy]
packages = [ "kreuzberg", "tests" ]
python_version = "3.9"
disable_error_code = 'import-untyped'
implicit_reexport = false
show_error_codes = true
strict = true<|MERGE_RESOLUTION|>--- conflicted
+++ resolved
@@ -43,12 +43,7 @@
   "pypdfium2>=4.30.1",
   "python-calamine>=0.3.1",
   "python-pptx>=1.0.2",
-<<<<<<< HEAD
   "typing-extensions>=4.12.2; python_version<'3.11'",
-=======
-  "typing-extensions>=4.12.2",
-  "xlsx2csv>=0.8.4",
->>>>>>> 8629576a
 ]
 urls.homepage = "https://github.com/Goldziher/kreuzberg"
 
