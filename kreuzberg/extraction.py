"""This module provides functions to extract textual content from files.

It includes vendored code:

- The extract PPTX logic is based on code vendored from `markitdown` to extract text from PPTX files.
    See: https://github.com/microsoft/markitdown/blob/main/src/markitdown/_markitdown.py
    Refer to the markitdown repository for it's license (MIT).
"""

from __future__ import annotations

from functools import partial
from mimetypes import guess_type
from multiprocessing import cpu_count
from pathlib import Path
from tempfile import NamedTemporaryFile
from typing import TYPE_CHECKING, cast

import anyio
from anyio import Path as AsyncPath

from kreuzberg import ExtractionResult
from kreuzberg._html import extract_html_string
from kreuzberg._mime_types import (
    EXCEL_MIME_TYPE,
    HTML_MIME_TYPE,
    IMAGE_MIME_TYPE_EXT_MAP,
    IMAGE_MIME_TYPES,
    PANDOC_SUPPORTED_MIME_TYPES,
    PDF_MIME_TYPE,
    POWER_POINT_MIME_TYPE,
    SUPPORTED_MIME_TYPES,
)
from kreuzberg._pandoc import process_content_with_pandoc, process_file_with_pandoc
from kreuzberg._pdf import (
    extract_pdf_content,
    extract_pdf_file,
)
from kreuzberg._pptx import extract_pptx_file_content
from kreuzberg._string import safe_decode
from kreuzberg._tesseract import process_image_with_tesseract
from kreuzberg._xlsx import extract_xlsx_content, extract_xlsx_file
from kreuzberg.exceptions import ValidationError

if TYPE_CHECKING:
    from collections.abc import Sequence
    from os import PathLike

DEFAULT_MAX_TESSERACT_CONCURRENCY = max(cpu_count() // 2, 1)


async def extract_bytes(
    content: bytes,
    mime_type: str,
    *,
    force_ocr: bool = False,
    max_tesseract_concurrency: int = DEFAULT_MAX_TESSERACT_CONCURRENCY,
) -> ExtractionResult:
    """Extract the textual content from a given byte string representing a file's contents.

    Args:
        content: The content to extract.
        mime_type: The mime type of the content.
        force_ocr: Whether to force OCR on PDF files that have a text layer.
        max_tesseract_concurrency: Maximum number of concurrent Tesseract processes. Defaults to CPU count / 2 (minimum 1).

    Raises:
        ValidationError: If the mime type is not supported.

    Returns:
        The extracted content and the mime type of the content.
    """
    if mime_type not in SUPPORTED_MIME_TYPES or not any(mime_type.startswith(value) for value in SUPPORTED_MIME_TYPES):
        raise ValidationError(
            f"Unsupported mime type: {mime_type}",
            context={"mime_type": mime_type, "supported_mimetypes": ",".join(sorted(SUPPORTED_MIME_TYPES))},
        )

    if mime_type == PDF_MIME_TYPE or mime_type.startswith(PDF_MIME_TYPE):
        return await extract_pdf_content(
            content, force_ocr=force_ocr, max_tesseract_concurrency=max_tesseract_concurrency
        )

    if mime_type == EXCEL_MIME_TYPE or mime_type.startswith(EXCEL_MIME_TYPE):
        return await extract_xlsx_content(content)

    if mime_type in IMAGE_MIME_TYPES or any(mime_type.startswith(value) for value in IMAGE_MIME_TYPES):
<<<<<<< HEAD
        with NamedTemporaryFile(suffix=IMAGE_MIME_TYPE_EXT_MAP[mime_type]) as temp_file:
            await AsyncPath(temp_file.name).write_bytes(content)
            return await process_image_with_tesseract(temp_file.name)
=======
        with NamedTemporaryFile(suffix=IMAGE_MIME_TYPE_EXT_MAP[mime_type], delete=False) as temp_file:
            try:
                await AsyncPath(temp_file.name).write_bytes(content)
                return ExtractionResult(
                    content=await process_image_with_tesseract(temp_file.name), mime_type=PLAIN_TEXT_MIME_TYPE
                )
            finally:
                temp_file.close()
                await AsyncPath(temp_file.name).unlink()
>>>>>>> 8629576a

    if mime_type in PANDOC_SUPPORTED_MIME_TYPES or any(
        mime_type.startswith(value) for value in PANDOC_SUPPORTED_MIME_TYPES
    ):
        return await process_content_with_pandoc(content=content, mime_type=mime_type)

    if mime_type == POWER_POINT_MIME_TYPE or mime_type.startswith(POWER_POINT_MIME_TYPE):
        return await extract_pptx_file_content(content)

    if mime_type == HTML_MIME_TYPE or mime_type.startswith(HTML_MIME_TYPE):
        return await extract_html_string(content)

    return ExtractionResult(
        content=safe_decode(content),
        mime_type=mime_type,
        metadata={},
    )


async def extract_file(
    file_path: PathLike[str] | str,
    mime_type: str | None = None,
    *,
    force_ocr: bool = False,
    max_tesseract_concurrency: int = DEFAULT_MAX_TESSERACT_CONCURRENCY,
) -> ExtractionResult:
    """Extract the textual content from a given file.

    Args:
        file_path: The path to the file.
        mime_type: The mime type of the content.
        force_ocr: Whether to force OCR on PDF files that have a text layer.
        max_tesseract_concurrency: Maximum number of concurrent Tesseract processes. Defaults to CPU count / 2 (minimum 1).

    Raises:
        ValidationError: If the mime type is not supported.

    Returns:
        The extracted content and the mime type of the content.
    """
    input_file = await AsyncPath(file_path).resolve()

    mime_type = mime_type or guess_type(input_file.name)[0]
    if not mime_type:  # pragma: no cover
        raise ValidationError("Could not determine the mime type of the file.", context={"input_file": str(input_file)})

    if mime_type not in SUPPORTED_MIME_TYPES or not any(mime_type.startswith(value) for value in SUPPORTED_MIME_TYPES):
        raise ValidationError(
            f"Unsupported mime type: {mime_type}",
            context={"mime_type": mime_type, "supported_mimetypes": ",".join(sorted(SUPPORTED_MIME_TYPES))},
        )

    if not await input_file.exists():
        raise ValidationError("The file does not exist.", context={"input_file": str(input_file)})

    if mime_type == PDF_MIME_TYPE or mime_type.startswith(PDF_MIME_TYPE):
        return await extract_pdf_file(
            Path(input_file), force_ocr=force_ocr, max_tesseract_concurrency=max_tesseract_concurrency
        )

    if mime_type == EXCEL_MIME_TYPE or mime_type.startswith(EXCEL_MIME_TYPE):
        return await extract_xlsx_file(Path(input_file))

    if mime_type in IMAGE_MIME_TYPES or any(mime_type.startswith(value) for value in IMAGE_MIME_TYPES):
        return await process_image_with_tesseract(input_file)

    if mime_type in PANDOC_SUPPORTED_MIME_TYPES or any(
        mime_type.startswith(value) for value in PANDOC_SUPPORTED_MIME_TYPES
    ):
        return await process_file_with_pandoc(input_file=input_file, mime_type=mime_type)

    if mime_type == POWER_POINT_MIME_TYPE or mime_type.startswith(POWER_POINT_MIME_TYPE):
        return await extract_pptx_file_content(Path(input_file))

    if mime_type == HTML_MIME_TYPE or mime_type.startswith(HTML_MIME_TYPE):
        return await extract_html_string(Path(input_file))

    return ExtractionResult(content=safe_decode(await input_file.read_bytes()), mime_type=mime_type, metadata={})


async def batch_extract_file(
    file_paths: Sequence[PathLike[str] | str],
    *,
    force_ocr: bool = False,
    max_tesseract_concurrency: int = DEFAULT_MAX_TESSERACT_CONCURRENCY,
) -> list[ExtractionResult]:
    """Extract text from multiple files concurrently.

    Args:
        file_paths: A sequence of paths to files to extract text from.
        force_ocr: Whether to force OCR on PDF files that have a text layer.
        max_tesseract_concurrency: Maximum number of concurrent Tesseract processes. Defaults to CPU count / 2 (minimum 1).

    Returns:
        A list of extraction results in the same order as the input paths.
    """
    results = cast(list[ExtractionResult], ([None] * len(file_paths)))

    async def _extract_file(path: PathLike[str] | str, index: int) -> None:
        result = await extract_file(
            path,
            force_ocr=force_ocr,
            max_tesseract_concurrency=max_tesseract_concurrency,
        )
        results[index] = result

    async with anyio.create_task_group() as tg:
        for i, path in enumerate(file_paths):
            tg.start_soon(_extract_file, path, i)

    return results


async def batch_extract_bytes(
    contents: Sequence[tuple[bytes, str]],
    *,
    force_ocr: bool = False,
    max_tesseract_concurrency: int = DEFAULT_MAX_TESSERACT_CONCURRENCY,
) -> list[ExtractionResult]:
    """Extract text from multiple byte contents concurrently.

    Args:
        contents: A sequence of tuples containing (content, mime_type) pairs.
        force_ocr: Whether to force OCR on PDF files that have a text layer.
        max_tesseract_concurrency: Maximum number of concurrent Tesseract processes. Defaults to CPU count / 2 (minimum 1).

    Returns:
        A list of extraction results in the same order as the input contents.
    """
    results = cast(list[ExtractionResult], [None] * len(contents))

    async def _extract_bytes(content: bytes, mime_type: str, index: int) -> None:
        result = await extract_bytes(
            content,
            mime_type,
            force_ocr=force_ocr,
            max_tesseract_concurrency=max_tesseract_concurrency,
        )
        results[index] = result

    async with anyio.create_task_group() as tg:
        for i, (content, mime_type) in enumerate(contents):
            tg.start_soon(_extract_bytes, content, mime_type, i)

    return results


### Sync proxies


def extract_bytes_sync(
    content: bytes,
    mime_type: str,
    *,
    force_ocr: bool = False,
    max_tesseract_concurrency: int = DEFAULT_MAX_TESSERACT_CONCURRENCY,
) -> ExtractionResult:
    """Synchronous version of extract_bytes.

    Args:
        content: The content to extract.
        mime_type: The mime type of the content.
        force_ocr: Whether to force OCR on PDF files that have a text layer.
        max_tesseract_concurrency: Maximum number of concurrent Tesseract processes. Defaults to CPU count / 2 (minimum 1).

    Returns:
        The extracted content and the mime type of the content.
    """
    handler = partial(
        extract_bytes, content, mime_type, max_tesseract_concurrency=max_tesseract_concurrency, force_ocr=force_ocr
    )
    return anyio.run(handler)


def extract_file_sync(
    file_path: Path | str,
    mime_type: str | None = None,
    *,
    force_ocr: bool = False,
    max_tesseract_concurrency: int = DEFAULT_MAX_TESSERACT_CONCURRENCY,
) -> ExtractionResult:
    """Synchronous version of extract_file.

    Args:
        file_path: The path to the file.
        mime_type: The mime type of the content.
        force_ocr: Whether to force OCR on PDF files that have a text layer.
        max_tesseract_concurrency: Maximum number of concurrent Tesseract processes. Defaults to CPU count / 2 (minimum 1).

    Returns:
        The extracted content and the mime type of the content.
    """
    handler = partial(
        extract_file, file_path, mime_type, max_tesseract_concurrency=max_tesseract_concurrency, force_ocr=force_ocr
    )
    return anyio.run(handler)


def batch_extract_file_sync(
    file_paths: Sequence[PathLike[str] | str],
    *,
    force_ocr: bool = False,
    max_tesseract_concurrency: int = DEFAULT_MAX_TESSERACT_CONCURRENCY,
) -> list[ExtractionResult]:
    """Synchronous version of batch_extract_file.

    Args:
        file_paths: A sequence of paths to files to extract text from.
        force_ocr: Whether to force OCR on PDF files that have a text layer.
        max_tesseract_concurrency: Maximum number of concurrent Tesseract processes. Defaults to CPU count / 2 (minimum 1).

    Returns:
        A list of extraction results in the same order as the input paths.
    """
    handler = partial(
        batch_extract_file,
        file_paths,
        force_ocr=force_ocr,
        max_tesseract_concurrency=max_tesseract_concurrency,
    )
    return anyio.run(handler)


def batch_extract_bytes_sync(
    contents: Sequence[tuple[bytes, str]],
    *,
    force_ocr: bool = False,
    max_tesseract_concurrency: int = DEFAULT_MAX_TESSERACT_CONCURRENCY,
) -> list[ExtractionResult]:
    """Synchronous version of batch_extract_bytes.

    Args:
        contents: A sequence of tuples containing (content, mime_type) pairs.
        force_ocr: Whether to force OCR on PDF files that have a text layer.
        max_tesseract_concurrency: Maximum number of concurrent Tesseract processes. Defaults to CPU count / 2 (minimum 1).

    Returns:
        A list of extraction results in the same order as the input contents.
    """
    handler = partial(
        batch_extract_bytes,
        contents,
        force_ocr=force_ocr,
        max_tesseract_concurrency=max_tesseract_concurrency,
    )
    return anyio.run(handler)<|MERGE_RESOLUTION|>--- conflicted
+++ resolved
@@ -85,21 +85,12 @@
         return await extract_xlsx_content(content)
 
     if mime_type in IMAGE_MIME_TYPES or any(mime_type.startswith(value) for value in IMAGE_MIME_TYPES):
-<<<<<<< HEAD
-        with NamedTemporaryFile(suffix=IMAGE_MIME_TYPE_EXT_MAP[mime_type]) as temp_file:
-            await AsyncPath(temp_file.name).write_bytes(content)
-            return await process_image_with_tesseract(temp_file.name)
-=======
         with NamedTemporaryFile(suffix=IMAGE_MIME_TYPE_EXT_MAP[mime_type], delete=False) as temp_file:
             try:
                 await AsyncPath(temp_file.name).write_bytes(content)
-                return ExtractionResult(
-                    content=await process_image_with_tesseract(temp_file.name), mime_type=PLAIN_TEXT_MIME_TYPE
-                )
+                return await process_image_with_tesseract(temp_file.name)
             finally:
-                temp_file.close()
-                await AsyncPath(temp_file.name).unlink()
->>>>>>> 8629576a
+                await AsyncPath(temp_file.name).unlink(missing_ok=True)
 
     if mime_type in PANDOC_SUPPORTED_MIME_TYPES or any(
         mime_type.startswith(value) for value in PANDOC_SUPPORTED_MIME_TYPES
